--- conflicted
+++ resolved
@@ -285,7 +285,6 @@
 
     @staticmethod
     def stop_blockchain():
-<<<<<<< HEAD
         if sys.platform == "win32":
             try:
                 # Comando adaptado para PowerShell en Windows
@@ -300,13 +299,6 @@
             except subprocess.CalledProcessError:
                 logging.error("Docker Compose failed to stop blockchain or blockchain already exited.")
             
-=======
-        try:
-            subprocess.Popen("docker ps -a --filter 'label=com.docker.compose.project=blockchain' --format '{{.ID}}' | xargs -n 1 docker rm --force --volumes  >/dev/null 2>&1", shell=True)
-        except subprocess.CalledProcessError:
-            logging.error("Docker Compose failed to stop blockchain or blockchain already exited.")
-
->>>>>>> e7594bc8
     @staticmethod
     def stop_participants():
         if sys.platform == "win32":
