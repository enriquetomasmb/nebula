import logging
from lightning import LightningDataModule
from torch.utils.data import DataLoader, random_split, RandomSampler
from nebula.core.datasets.changeablesubset import ChangeableSubset
<<<<<<< HEAD
from nebula.config.config import TRAINING_LOGGER

logging_training = logging.getLogger(TRAINING_LOGGER)
=======
import pickle as pk
>>>>>>> a070e478


class DataModule(LightningDataModule):
    def __init__(
        self,
        train_set,
        train_set_indices,
        test_set,
        test_set_indices,
        local_test_set_indices,
        partition_id=0,
        partitions_number=1,
        batch_size=32,
        num_workers=0,
        val_percent=0.1,
        label_flipping=False,
        data_poisoning=False,
        poisoned_persent=0,
        poisoned_ratio=0,
        targeted=False,
        target_label=0,
        target_changed_label=0,
        noise_type="salt",
        trust = False,
        scenario_name="",
        idx = 0,
    ):
        super().__init__()
        self.train_set = train_set
        self.train_set_indices = train_set_indices
        self.test_set = test_set
        self.test_set_indices = test_set_indices
        self.local_test_set_indices = local_test_set_indices
        self.partition_id = partition_id
        self.partitions_number = partitions_number
        self.batch_size = batch_size
        self.num_workers = num_workers
        self.val_percent = val_percent
        self.label_flipping = label_flipping
        self.data_poisoning = data_poisoning
        self.poisoned_percent = poisoned_persent
        self.poisoned_ratio = poisoned_ratio
        self.targeted = targeted
        self.target_label = target_label
        self.target_changed_label = target_changed_label
        self.noise_type = noise_type
        self.trust = trust
        self.scenario_name = scenario_name
        self.idx = idx

        logging_training.debug(f"Train set indices: {train_set_indices}")
        logging_training.debug(f"Test set indices: {test_set_indices}")
        logging_training.debug(f"Local test set indices: {local_test_set_indices}")

        # Training / validation set
        # rows_by_sub = floor(len(train_set) / self.partitions_number)
        tr_subset = ChangeableSubset(
            train_set,
            train_set_indices,
            label_flipping=self.label_flipping,
            data_poisoning=self.data_poisoning,
            poisoned_persent=self.poisoned_percent,
            poisoned_ratio=self.poisoned_ratio,
            targeted=self.targeted,
            target_label=self.target_label,
            target_changed_label=self.target_changed_label,
            noise_type=self.noise_type,
        )

        train_size = round(len(tr_subset) * (1 - self.val_percent))
        val_size = len(tr_subset) - train_size

        data_train, data_val = random_split(
            tr_subset,
            [
                train_size,
                val_size,
            ],
        )

        # Test set
        # rows_by_sub = floor(len(test_set) / self.partitions_number)
        global_te_subset = ChangeableSubset(test_set, test_set_indices)

        # Local test set
        local_te_subset = ChangeableSubset(test_set, local_test_set_indices)

        if len(test_set) < self.partitions_number:
            raise "Too much partitions"

        # DataLoaders
        self.train_loader = DataLoader(
            data_train,
            batch_size=self.batch_size,
            shuffle=True,
            num_workers=self.num_workers,
            drop_last=True,
            pin_memory=False,
        )
        self.val_loader = DataLoader(
            data_val,
            batch_size=self.batch_size,
            shuffle=False,
            num_workers=self.num_workers,
            drop_last=True,
            pin_memory=False,
        )
        self.test_loader = DataLoader(
            local_te_subset,
            batch_size=self.batch_size,
            shuffle=False,
            num_workers=self.num_workers,
            drop_last=True,
            pin_memory=False,
        )
        self.global_test_loader = DataLoader(
            global_te_subset,
            batch_size=self.batch_size,
            shuffle=False,
            num_workers=self.num_workers,
            drop_last=True,
            pin_memory=False,
        )
        random_sampler = RandomSampler(data_source=data_val, replacement=False, num_samples=max(int(len(data_val) / 3), 300))
        self.bootstrap_loader = DataLoader(data_train, batch_size=self.batch_size, shuffle=False, sampler=random_sampler)
<<<<<<< HEAD
        logging_training.info("Train: {} Val:{} Test:{} Global Test:{}".format(len(data_train), len(data_val), len(local_te_subset), len(global_te_subset)))
=======
        logging.info("Train: {} Val:{} Test:{} Global Test:{}".format(len(data_train), len(data_val), len(local_te_subset), len(global_te_subset)))
        
        if trust:
            # Save data to local files to calculate the trustworthyness
            train_loader_filename = f"app/logs/{scenario_name}/trustworthiness/participant_{self.idx}_train_loader.pk"
            test_loader_filename = f"app/logs/{scenario_name}/trustworthiness/participant_{self.idx}_test_loader.pk"

            with open(train_loader_filename, 'wb') as f:
                pk.dump(self.train_loader, f)
                f.close()
            with open(test_loader_filename, 'wb') as f:
                pk.dump(self.test_loader, f)
                f.close()
>>>>>>> a070e478

    def train_dataloader(self):
        return self.train_loader

    def val_dataloader(self):
        return self.val_loader

    def test_dataloader(self):
        return [self.test_loader, self.global_test_loader]

    def bootstrap_dataloader(self):
        return self.bootstrap_loader<|MERGE_RESOLUTION|>--- conflicted
+++ resolved
@@ -2,13 +2,13 @@
 from lightning import LightningDataModule
 from torch.utils.data import DataLoader, random_split, RandomSampler
 from nebula.core.datasets.changeablesubset import ChangeableSubset
-<<<<<<< HEAD
+
 from nebula.config.config import TRAINING_LOGGER
 
 logging_training = logging.getLogger(TRAINING_LOGGER)
-=======
+
 import pickle as pk
->>>>>>> a070e478
+
 
 
 class DataModule(LightningDataModule):
@@ -134,10 +134,8 @@
         )
         random_sampler = RandomSampler(data_source=data_val, replacement=False, num_samples=max(int(len(data_val) / 3), 300))
         self.bootstrap_loader = DataLoader(data_train, batch_size=self.batch_size, shuffle=False, sampler=random_sampler)
-<<<<<<< HEAD
+
         logging_training.info("Train: {} Val:{} Test:{} Global Test:{}".format(len(data_train), len(data_val), len(local_te_subset), len(global_te_subset)))
-=======
-        logging.info("Train: {} Val:{} Test:{} Global Test:{}".format(len(data_train), len(data_val), len(local_te_subset), len(global_te_subset)))
         
         if trust:
             # Save data to local files to calculate the trustworthyness
@@ -150,7 +148,7 @@
             with open(test_loader_filename, 'wb') as f:
                 pk.dump(self.test_loader, f)
                 f.close()
->>>>>>> a070e478
+
 
     def train_dataloader(self):
         return self.train_loader
