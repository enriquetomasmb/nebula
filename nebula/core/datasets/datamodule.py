--- conflicted
+++ resolved
@@ -59,14 +59,6 @@
 
     def setup(self, stage=None):
         if stage in (None, 'fit'):
-<<<<<<< HEAD
-        # Training / validation set
-        # Training / validation set
-        # rows_by_sub = floor(len(train_set) / self.partitions_number)
-            # Training / validation set
-        # rows_by_sub = floor(len(train_set) / self.partitions_number)
-=======
->>>>>>> 547bcf05
             tr_subset = ChangeableSubset(
                 self.train_set,
                 self.train_set_indices,
@@ -86,7 +78,6 @@
             self.data_train, self.data_val = random_split(tr_subset, [train_size, val_size])
             
             self.model_weight = len(self.data_train)
-<<<<<<< HEAD
 
         if stage in (None, 'test'):
             # Test sets
@@ -106,27 +97,6 @@
             self.global_te_subset = None
             self.local_te_subset = None
 
-=======
-
-        if stage in (None, 'test'):
-            # Test sets
-            self.global_te_subset = ChangeableSubset(self.test_set, self.test_set_indices)
-            self.local_te_subset = ChangeableSubset(self.test_set, self.local_test_set_indices)
-
-            if len(self.test_set) < self.partitions_number:
-                raise ValueError("Too many partitions for the size of the test set.")
-
-    def teardown(self, stage=None):
-        # Teardown the datasets
-        if stage in (None, 'fit'):
-            self.data_train = None
-            self.data_val = None
-
-        if stage in (None, 'test'):
-            self.global_te_subset = None
-            self.local_te_subset = None
-
->>>>>>> 547bcf05
     def train_dataloader(self):
         if self.data_train is None:
             raise ValueError("Train dataset not initialized. Please call setup('fit') before requesting train_dataloader.")
