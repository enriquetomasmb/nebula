--- conflicted
+++ resolved
@@ -1980,15 +1980,6 @@
                     $('#confirm-modal').modal('hide');
                     document.querySelector(".overlay").style.display = "block";
                     document.getElementById("spinner").style.display = "block";
-<<<<<<< HEAD
-                    // Get response code
-                    xhr.addEventListener("load", function () {
-                        if (xhr.status === 200) {
-                            // Redirect to /dashboard
-                            setTimeout(function () {
-                                window.location.href = "/nebula/dashboard";
-                            }, timeout);
-=======
 
                     fetch("/nebula/dashboard/deployment/run", {
                         method: "POST",
@@ -2000,7 +1991,6 @@
                     .then(response => {
                         if (response.redirected) {
                             window.location.href = response.url;
->>>>>>> e7594bc8
                         } else {
                             document.querySelector(".overlay").style.display = "none";
                             document.getElementById("spinner").style.display = "none";
